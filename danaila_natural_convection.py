'''

    @brief  Solve the benchmark "differentially heated cavity" natural convection problem using finite elements.

    @detail
        
        Solve the natural convection test problem from

            @article
            {danaila2014newton,
              title={A Newton method with adaptive finite elements for solving phase-change problems with natural convection},
              author={Danaila, Ionut and Moglan, Raluca and Hecht, Fr{\'e}d{\'e}ric and Le Masson, St{\'e}phane},
              journal={Journal of Computational Physics},
              volume={274},
              pages={826--840},
              year={2014},
              publisher={Academic Press}
            }
        
        Match the notation in danaila2014newton as best as possible.

    
    @author Alexander G. Zimmerman <zimmerman@aices.rwth-aachen.de>
    
'''

from fenics import \
    UnitSquareMesh, FiniteElement, VectorElement, MixedElement, \
    FunctionSpace, VectorFunctionSpace, \
    Function, TrialFunction, TestFunctions, split, \
    DirichletBC, Constant, Expression, \
    dx, \
    dot, inner, grad, nabla_grad, sym, div, \
    errornorm, norm, \
    File, \
    Progress, set_log_level, PROGRESS, \
    project, interpolate, \
    solve, parameters, info, derivative, NonlinearVariationalProblem, NonlinearVariationalSolver


def run(
    output_dir = 'output_danaila_natural_convection/', \
    Ra = 1.e6, \
    Pr = 0.71, \
    Re = 1., \
    theta_h = 0.5, \
    theta_c = -0.5, \
    K = 1., \
    g = (0., -1.), \
    mu = 1., \
    final_time = 1., \
    time_step_size = 1.e-3, \
    adaptive_time = False, \
    gamma = 1.e-7, \
    initial_mesh_M = 10, \
    wall_refinement_cycles = 3, \
    pressure_degree = 1, \
    temperature_degree = 1, \
    linearize = False, \
    newton_absolute_tolerance = 1.e-8, \
    max_newton_iterations = 50, \
    stop_when_steady = True, \
    steady_absolute_tolerance = 1.e-8 \
    ):

    dim = 2
    
    # Compute derived parameters
    velocity_degree = pressure_degree + 1
    

    # Create mesh
    mesh = UnitSquareMesh(mesh_M, mesh_M, "crossed")
    
    # Refine mesh near walls
    class Wall(SubDomain):
        
        def inside(self, x, on_boundary):
        
            return on_boundary and (near(x[0], 0.) or near(x[0], 1.) or near(x[1], 0.) or near(x[1], 1.))

            
    Wall = Wall()

    for i in range(wall_refinement_cycles):
    
        edge_markers = EdgeFunction("bool", mesh)
        
        Wall.mark(edge_markers, True)

        adapt(mesh, edge_markers)
        
        mesh = mesh.child()
        

    # Define function spaces for the system
    VxV = VectorFunctionSpace(mesh, 'P', velocity_degree)

    Q = FunctionSpace(mesh, 'P', pressure_degree) # @todo mixing up test function space

    V = FunctionSpace(mesh, 'P', temperature_degree)

    '''
    MixedFunctionSpace used to be available but is now deprecated. 
    The way that fenics separates function spaces and elements is confusing.
    To create the mixed space, I'm using the approach from https://fenicsproject.org/qa/11983/mixedfunctionspace-in-2016-2-0
    '''
    VxV_ele = VectorElement('P', mesh.ufl_cell(), velocity_degree)

    '''
    @todo How can we use the space $Q = \left{q \in L^2(\Omega) | \int{q = 0}\right}$ ?
    
    All Navier-Stokes FEniCS examples I've found simply use P2P1. danaila2014newton says that
    they are using the "classical Hilbert spaces" for velocity and pressure, but then they write
    down the space Q with less restrictions than H^1_0.
    
    '''
    Q_ele = FiniteElement('P', mesh.ufl_cell(), pressure_degree)

    V_ele = FiniteElement('P', mesh.ufl_cell(), temperature_degree)

    W_ele = MixedElement([VxV_ele, Q_ele, V_ele])

    W = FunctionSpace(mesh, W_ele)


    # Define function and test functions
    w = Function(W)   

    v, q, phi = TestFunctions(W)

        
    # Split solution function to access variables separately
    u, p, theta = split(w)
       

    # Define boundary conditions
    hot_wall = 'near(x[0],  0.)'

    cold_wall = 'near(x[0],  1.)'
    
    adiabatic_walls = 'near(x[1],  0.) | near(x[1],  1.)'

    bc = [ \
        DirichletBC(W, Constant((0., 0., 0., theta_h)), hot_wall), \
        DirichletBC(W, Constant((0., 0., 0., theta_c)), cold_wall), \
        DirichletBC(W.sub(0), Constant((0., 0.)), adiabatic_walls), \
        DirichletBC(W.sub(1), Constant((0.)), adiabatic_walls)]
        
       
    # Specify the initial values
    w_n = Function(W)
    
    u_n, p_n, theta_n = split(w_n)


    
    # Define expressions needed for variational form
    Ra = Constant(Ra)

    Pr = Constant(Pr)

    Re = Constant(Re)

    K = Constant(K)

    mu = Constant(mu)

    g = Constant(g)

    gamma = Constant(gamma)


    # Define variational form
    def f_B(_theta):
        
        return _theta*Ra/(Pr*Re*Re)*g
           
       
    def a(_mu, _u, _v):

        def D(_u):
        
            return sym(grad(_u))
        
        return 2.*_mu*inner(D(_u), D(_v))
        

    def b(_u, _q):
        
        return -div(_u)*_q
        

    def c(_w, _z, _v):
       
        return dot(dot(_w, nabla_grad(_z)), _v) # @todo Is this use of nabla_grad correct?
        
    
    def nonlinear_variational_form(dt):
    
        dt = Constant(dt)
        
        F = (\
                b(u, q) - gamma*p*q \
                + dot(u, v)/dt + c(u, u, v) + a(mu, u, v) + b(v, p) - dot(u_n, v)/dt \
                + dot(f_B(theta), v) \
                + theta*phi/dt - dot(u, grad(phi))*theta + dot(K/Pr*grad(theta), grad(phi)) - theta_n*phi/dt \
                )*dx
        
        return F

    # Implement the Newton linearized form published in danaila2014newton
    if linearize: 

        w_w = TrialFunction(W)
        
        u_w, p_w, theta_w = split(w_w)
        
        w_k = Function(W)
        
        w_k.assign(w_n)
    
        u_k, p_k, theta_k = split(w_k)

        def boundary(x, on_boundary):
            return on_boundary
        
        '''
        danaila2014newton sets homogeneous Dirichlet BC's on all residuals, including theta.
        I don't see how this could be consistent with Neumann BC's for the nonlinear problem.
        A solution for the Neumann BVP can't be constructed by adding a series of residuals which 
        use a homogeneous Dirichlet BC.
        '''
        bc_dot = DirichletBC(W, Constant((0., 0., 0., 0.)), boundary)
        
<<<<<<< HEAD
        w_n = interpolate( \
        Expression(
            ('0.', \
             '0.', \
             '0.', \
             hot_wall + '*' + str(theta_h) + ' + ' + cold_wall + '*' + str(theta_c)), \
            element=W_ele), \
        W)
    
        u_n, p_n, theta_n = split(w_n)
        
        w_k = Function(W)
=======
        df_B_dtheta = Ra/(Pr*Re*Re)*g
>>>>>>> 633d2615
        
        def linear_variational_form(dt):
        
            dt = Constant(dt)
        
            A = (\
                b(u_w,q) - gamma*p_w*q \
                + dot(u_w, v)/dt + c(u_w, u_k, v) + c(u_k, u_w, v) + a(mu, u_w, v) + b(v, p_w) \
                + dot(theta_w*df_B_dtheta, v) \
                + theta_w*phi/dt - dot(u_k, grad(phi))*theta_w - dot(u_w, grad(phi))*theta_k + dot(K/Pr*grad(theta_w), grad(phi)) \
                )*dx
                
            L = (\
                b(u_k,q) - gamma*p_k*q \
                + dot(u_k - u_n, v)/dt + c(u_k, u_k, v) + a(mu, u_k, v) + b(v, p_k) + dot(f_B(theta_k), v) \
                + (theta_k - theta_n)*phi/dt - dot(u_k, grad(phi))*theta_k + dot(K/Pr*grad(theta_k), grad(phi)) \
                )*dx  
                
            return A, L


    # Create progress bar
    progress = Progress('Time-stepping')

    set_log_level(PROGRESS)
    

    # Define method for writing values, and write initial values# Create VTK file for visualization output
    velocity_file = File(output_dir + '/velocity.pvd')

    pressure_file = File(output_dir + '/pressure.pvd')

    temperature_file = File(output_dir + '/temperature.pvd')

    def write_solution(_w, time):

        _velocity, _pressure, _temperature = _w.split()
        
        velocity_file << (_velocity, time) 
        
        pressure_file << (_pressure, time) 
        
        temperature_file << (_temperature, time) 


    time = 0.

    w.assign(w_n)
    
    write_solution(w, time) 

    # Solve each time step
    
    w_w = Function(W) # w_w was previously a TrialFunction, but must be a Function when calling solve()

    time_residual = Function(W)
    
    def solve_time_step(dt):
    
        if linearize:
        
            print '\nIterating Newton method'
            
            converged = False
            
            iteration_count = 0
            
            old_residual = 1e32
        
            w_k.assign(w_n)
            
            for k in range(max_newton_iterations):
            
                A, L = linear_variational_form(dt)

                solve(A == L, w_w, bc_dot)
                
                w_k.assign(w_k - w_w)
                
                norm_residual = norm(w_w, 'H1')

                print '\nH1 norm residual = ' + str(norm_residual) + '\n'
                
                if norm_residual > old_residual:
                
                    diverging = True
                    
                    if not adaptive_time:
                    
                        assert(not diverging)
                    
                    return diverging
                
                old_residual = norm_residual
                
                if norm_residual < newton_absolute_tolerance:
                
                    converged = True
                    
                    iteration_count = k + 1
                    
                    print 'Converged after ' + str(k) + ' iterations'
                    
                    break
                    
            assert(converged)
            
            w.assign(w_k)
            
            diverging = False
            
            return diverging

        else:
        
            assert(not adaptive_time) # @todo How to get residual from solver.solve() to check if diverging?
        
            F = nonlinear_variational_form(dt)
        
            problem = NonlinearVariationalProblem(F, w, bc, derivative(F, w))
            
            solver = NonlinearVariationalSolver(problem)
            
            iteration_count, converged = solver.solve()
            
            assert(converged)

        

    while time < final_time:

        if adaptive_time:
    
            remaining_time = final_time - time
        
            if time_step_size > remaining_time:
                
                time_step_size = remaining_time        
        
            diverging = True
            
            while diverging:
            
                diverging = solve_time_step(time_step_size)
                
                if diverging:
                
                    time_step_size /= 2.
        
            time += time_step_size
            
            time_step_size *= 2.

        else:
            
            solve_time_step(time_step_size)
            
        # Save solution to files
        write_solution(w, time)
        
        if stop_when_steady:
        
            # Check for steady state
            time_residual.assign(w - w_n)
        
        # Update previous solution
        w_n.assign(w)
        
        # Show the time progress
        progress.update(time / final_time)
        
        if stop_when_steady & (norm(time_residual, 'H1') < steady_absolute_tolerance):
            print 'Reached steady state at time t = ' + str(time)
            break
    
    if time >= final_time:
    
        print 'Reached final time, t = ' + str(final_time)
    
def test():

    run()
    
    pass
    
    
if __name__=='__main__':

    test()<|MERGE_RESOLUTION|>--- conflicted
+++ resolved
@@ -1,440 +1,437 @@
-'''
-
-    @brief  Solve the benchmark "differentially heated cavity" natural convection problem using finite elements.
-
-    @detail
-        
-        Solve the natural convection test problem from
-
-            @article
-            {danaila2014newton,
-              title={A Newton method with adaptive finite elements for solving phase-change problems with natural convection},
-              author={Danaila, Ionut and Moglan, Raluca and Hecht, Fr{\'e}d{\'e}ric and Le Masson, St{\'e}phane},
-              journal={Journal of Computational Physics},
-              volume={274},
-              pages={826--840},
-              year={2014},
-              publisher={Academic Press}
-            }
-        
-        Match the notation in danaila2014newton as best as possible.
-
-    
-    @author Alexander G. Zimmerman <zimmerman@aices.rwth-aachen.de>
-    
-'''
-
-from fenics import \
-    UnitSquareMesh, FiniteElement, VectorElement, MixedElement, \
-    FunctionSpace, VectorFunctionSpace, \
-    Function, TrialFunction, TestFunctions, split, \
-    DirichletBC, Constant, Expression, \
-    dx, \
-    dot, inner, grad, nabla_grad, sym, div, \
-    errornorm, norm, \
-    File, \
-    Progress, set_log_level, PROGRESS, \
-    project, interpolate, \
-    solve, parameters, info, derivative, NonlinearVariationalProblem, NonlinearVariationalSolver
-
-
-def run(
-    output_dir = 'output_danaila_natural_convection/', \
-    Ra = 1.e6, \
-    Pr = 0.71, \
-    Re = 1., \
-    theta_h = 0.5, \
-    theta_c = -0.5, \
-    K = 1., \
-    g = (0., -1.), \
-    mu = 1., \
-    final_time = 1., \
-    time_step_size = 1.e-3, \
-    adaptive_time = False, \
-    gamma = 1.e-7, \
-    initial_mesh_M = 10, \
-    wall_refinement_cycles = 3, \
-    pressure_degree = 1, \
-    temperature_degree = 1, \
-    linearize = False, \
-    newton_absolute_tolerance = 1.e-8, \
-    max_newton_iterations = 50, \
-    stop_when_steady = True, \
-    steady_absolute_tolerance = 1.e-8 \
-    ):
-
-    dim = 2
-    
-    # Compute derived parameters
-    velocity_degree = pressure_degree + 1
-    
-
-    # Create mesh
-    mesh = UnitSquareMesh(mesh_M, mesh_M, "crossed")
-    
-    # Refine mesh near walls
-    class Wall(SubDomain):
-        
-        def inside(self, x, on_boundary):
-        
-            return on_boundary and (near(x[0], 0.) or near(x[0], 1.) or near(x[1], 0.) or near(x[1], 1.))
-
-            
-    Wall = Wall()
-
-    for i in range(wall_refinement_cycles):
-    
-        edge_markers = EdgeFunction("bool", mesh)
-        
-        Wall.mark(edge_markers, True)
-
-        adapt(mesh, edge_markers)
-        
-        mesh = mesh.child()
-        
-
-    # Define function spaces for the system
-    VxV = VectorFunctionSpace(mesh, 'P', velocity_degree)
-
-    Q = FunctionSpace(mesh, 'P', pressure_degree) # @todo mixing up test function space
-
-    V = FunctionSpace(mesh, 'P', temperature_degree)
-
-    '''
-    MixedFunctionSpace used to be available but is now deprecated. 
-    The way that fenics separates function spaces and elements is confusing.
-    To create the mixed space, I'm using the approach from https://fenicsproject.org/qa/11983/mixedfunctionspace-in-2016-2-0
-    '''
-    VxV_ele = VectorElement('P', mesh.ufl_cell(), velocity_degree)
-
-    '''
-    @todo How can we use the space $Q = \left{q \in L^2(\Omega) | \int{q = 0}\right}$ ?
-    
-    All Navier-Stokes FEniCS examples I've found simply use P2P1. danaila2014newton says that
-    they are using the "classical Hilbert spaces" for velocity and pressure, but then they write
-    down the space Q with less restrictions than H^1_0.
-    
-    '''
-    Q_ele = FiniteElement('P', mesh.ufl_cell(), pressure_degree)
-
-    V_ele = FiniteElement('P', mesh.ufl_cell(), temperature_degree)
-
-    W_ele = MixedElement([VxV_ele, Q_ele, V_ele])
-
-    W = FunctionSpace(mesh, W_ele)
-
-
-    # Define function and test functions
-    w = Function(W)   
-
-    v, q, phi = TestFunctions(W)
-
-        
-    # Split solution function to access variables separately
-    u, p, theta = split(w)
-       
-
-    # Define boundary conditions
-    hot_wall = 'near(x[0],  0.)'
-
-    cold_wall = 'near(x[0],  1.)'
-    
-    adiabatic_walls = 'near(x[1],  0.) | near(x[1],  1.)'
-
-    bc = [ \
-        DirichletBC(W, Constant((0., 0., 0., theta_h)), hot_wall), \
-        DirichletBC(W, Constant((0., 0., 0., theta_c)), cold_wall), \
-        DirichletBC(W.sub(0), Constant((0., 0.)), adiabatic_walls), \
-        DirichletBC(W.sub(1), Constant((0.)), adiabatic_walls)]
-        
-       
-    # Specify the initial values
-    w_n = Function(W)
-    
-    u_n, p_n, theta_n = split(w_n)
-
-
-    
-    # Define expressions needed for variational form
-    Ra = Constant(Ra)
-
-    Pr = Constant(Pr)
-
-    Re = Constant(Re)
-
-    K = Constant(K)
-
-    mu = Constant(mu)
-
-    g = Constant(g)
-
-    gamma = Constant(gamma)
-
-
-    # Define variational form
-    def f_B(_theta):
-        
-        return _theta*Ra/(Pr*Re*Re)*g
-           
-       
-    def a(_mu, _u, _v):
-
-        def D(_u):
-        
-            return sym(grad(_u))
-        
-        return 2.*_mu*inner(D(_u), D(_v))
-        
-
-    def b(_u, _q):
-        
-        return -div(_u)*_q
-        
-
-    def c(_w, _z, _v):
-       
-        return dot(dot(_w, nabla_grad(_z)), _v) # @todo Is this use of nabla_grad correct?
-        
-    
-    def nonlinear_variational_form(dt):
-    
-        dt = Constant(dt)
-        
-        F = (\
-                b(u, q) - gamma*p*q \
-                + dot(u, v)/dt + c(u, u, v) + a(mu, u, v) + b(v, p) - dot(u_n, v)/dt \
-                + dot(f_B(theta), v) \
-                + theta*phi/dt - dot(u, grad(phi))*theta + dot(K/Pr*grad(theta), grad(phi)) - theta_n*phi/dt \
-                )*dx
-        
-        return F
-
-    # Implement the Newton linearized form published in danaila2014newton
-    if linearize: 
-
-        w_w = TrialFunction(W)
-        
-        u_w, p_w, theta_w = split(w_w)
-        
-        w_k = Function(W)
-        
-        w_k.assign(w_n)
-    
-        u_k, p_k, theta_k = split(w_k)
-
-        def boundary(x, on_boundary):
-            return on_boundary
-        
-        '''
-        danaila2014newton sets homogeneous Dirichlet BC's on all residuals, including theta.
-        I don't see how this could be consistent with Neumann BC's for the nonlinear problem.
-        A solution for the Neumann BVP can't be constructed by adding a series of residuals which 
-        use a homogeneous Dirichlet BC.
-        '''
-        bc_dot = DirichletBC(W, Constant((0., 0., 0., 0.)), boundary)
-        
-<<<<<<< HEAD
-        w_n = interpolate( \
-        Expression(
-            ('0.', \
-             '0.', \
-             '0.', \
-             hot_wall + '*' + str(theta_h) + ' + ' + cold_wall + '*' + str(theta_c)), \
-            element=W_ele), \
-        W)
-    
-        u_n, p_n, theta_n = split(w_n)
-        
-        w_k = Function(W)
-=======
-        df_B_dtheta = Ra/(Pr*Re*Re)*g
->>>>>>> 633d2615
-        
-        def linear_variational_form(dt):
-        
-            dt = Constant(dt)
-        
-            A = (\
-                b(u_w,q) - gamma*p_w*q \
-                + dot(u_w, v)/dt + c(u_w, u_k, v) + c(u_k, u_w, v) + a(mu, u_w, v) + b(v, p_w) \
-                + dot(theta_w*df_B_dtheta, v) \
-                + theta_w*phi/dt - dot(u_k, grad(phi))*theta_w - dot(u_w, grad(phi))*theta_k + dot(K/Pr*grad(theta_w), grad(phi)) \
-                )*dx
-                
-            L = (\
-                b(u_k,q) - gamma*p_k*q \
-                + dot(u_k - u_n, v)/dt + c(u_k, u_k, v) + a(mu, u_k, v) + b(v, p_k) + dot(f_B(theta_k), v) \
-                + (theta_k - theta_n)*phi/dt - dot(u_k, grad(phi))*theta_k + dot(K/Pr*grad(theta_k), grad(phi)) \
-                )*dx  
-                
-            return A, L
-
-
-    # Create progress bar
-    progress = Progress('Time-stepping')
-
-    set_log_level(PROGRESS)
-    
-
-    # Define method for writing values, and write initial values# Create VTK file for visualization output
-    velocity_file = File(output_dir + '/velocity.pvd')
-
-    pressure_file = File(output_dir + '/pressure.pvd')
-
-    temperature_file = File(output_dir + '/temperature.pvd')
-
-    def write_solution(_w, time):
-
-        _velocity, _pressure, _temperature = _w.split()
-        
-        velocity_file << (_velocity, time) 
-        
-        pressure_file << (_pressure, time) 
-        
-        temperature_file << (_temperature, time) 
-
-
-    time = 0.
-
-    w.assign(w_n)
-    
-    write_solution(w, time) 
-
-    # Solve each time step
-    
-    w_w = Function(W) # w_w was previously a TrialFunction, but must be a Function when calling solve()
-
-    time_residual = Function(W)
-    
-    def solve_time_step(dt):
-    
-        if linearize:
-        
-            print '\nIterating Newton method'
-            
-            converged = False
-            
-            iteration_count = 0
-            
-            old_residual = 1e32
-        
-            w_k.assign(w_n)
-            
-            for k in range(max_newton_iterations):
-            
-                A, L = linear_variational_form(dt)
-
-                solve(A == L, w_w, bc_dot)
-                
-                w_k.assign(w_k - w_w)
-                
-                norm_residual = norm(w_w, 'H1')
-
-                print '\nH1 norm residual = ' + str(norm_residual) + '\n'
-                
-                if norm_residual > old_residual:
-                
-                    diverging = True
-                    
-                    if not adaptive_time:
-                    
-                        assert(not diverging)
-                    
-                    return diverging
-                
-                old_residual = norm_residual
-                
-                if norm_residual < newton_absolute_tolerance:
-                
-                    converged = True
-                    
-                    iteration_count = k + 1
-                    
-                    print 'Converged after ' + str(k) + ' iterations'
-                    
-                    break
-                    
-            assert(converged)
-            
-            w.assign(w_k)
-            
-            diverging = False
-            
-            return diverging
-
-        else:
-        
-            assert(not adaptive_time) # @todo How to get residual from solver.solve() to check if diverging?
-        
-            F = nonlinear_variational_form(dt)
-        
-            problem = NonlinearVariationalProblem(F, w, bc, derivative(F, w))
-            
-            solver = NonlinearVariationalSolver(problem)
-            
-            iteration_count, converged = solver.solve()
-            
-            assert(converged)
-
-        
-
-    while time < final_time:
-
-        if adaptive_time:
-    
-            remaining_time = final_time - time
-        
-            if time_step_size > remaining_time:
-                
-                time_step_size = remaining_time        
-        
-            diverging = True
-            
-            while diverging:
-            
-                diverging = solve_time_step(time_step_size)
-                
-                if diverging:
-                
-                    time_step_size /= 2.
-        
-            time += time_step_size
-            
-            time_step_size *= 2.
-
-        else:
-            
-            solve_time_step(time_step_size)
-            
-        # Save solution to files
-        write_solution(w, time)
-        
-        if stop_when_steady:
-        
-            # Check for steady state
-            time_residual.assign(w - w_n)
-        
-        # Update previous solution
-        w_n.assign(w)
-        
-        # Show the time progress
-        progress.update(time / final_time)
-        
-        if stop_when_steady & (norm(time_residual, 'H1') < steady_absolute_tolerance):
-            print 'Reached steady state at time t = ' + str(time)
-            break
-    
-    if time >= final_time:
-    
-        print 'Reached final time, t = ' + str(final_time)
-    
-def test():
-
-    run()
-    
-    pass
-    
-    
-if __name__=='__main__':
-
+'''
+
+    @brief  Solve the benchmark "differentially heated cavity" natural convection problem using finite elements.
+
+    @detail
+        
+        Solve the natural convection test problem from
+
+            @article
+            {danaila2014newton,
+              title={A Newton method with adaptive finite elements for solving phase-change problems with natural convection},
+              author={Danaila, Ionut and Moglan, Raluca and Hecht, Fr{\'e}d{\'e}ric and Le Masson, St{\'e}phane},
+              journal={Journal of Computational Physics},
+              volume={274},
+              pages={826--840},
+              year={2014},
+              publisher={Academic Press}
+            }
+        
+        Match the notation in danaila2014newton as best as possible.
+
+    
+    @author Alexander G. Zimmerman <zimmerman@aices.rwth-aachen.de>
+    
+'''
+
+from fenics import \
+    UnitSquareMesh, FiniteElement, VectorElement, MixedElement, \
+    FunctionSpace, VectorFunctionSpace, \
+    Function, TrialFunction, TestFunctions, split, \
+    DirichletBC, Constant, Expression, \
+    dx, \
+    dot, inner, grad, nabla_grad, sym, div, \
+    errornorm, norm, \
+    File, \
+    Progress, set_log_level, PROGRESS, \
+    project, interpolate, \
+    solve, parameters, info, derivative, NonlinearVariationalProblem, NonlinearVariationalSolver
+
+
+def run(
+    output_dir = 'output_danaila_natural_convection/', \
+    Ra = 1.e6, \
+    Pr = 0.71, \
+    Re = 1., \
+    theta_h = 0.5, \
+    theta_c = -0.5, \
+    K = 1., \
+    g = (0., -1.), \
+    mu = 1., \
+    final_time = 1., \
+    time_step_size = 1.e-3, \
+    adaptive_time = False, \
+    gamma = 1.e-7, \
+    initial_mesh_M = 10, \
+    wall_refinement_cycles = 3, \
+    pressure_degree = 1, \
+    temperature_degree = 1, \
+    linearize = False, \
+    newton_absolute_tolerance = 1.e-8, \
+    max_newton_iterations = 50, \
+    stop_when_steady = True, \
+    steady_absolute_tolerance = 1.e-8 \
+    ):
+
+    dim = 2
+    
+    # Compute derived parameters
+    velocity_degree = pressure_degree + 1
+    
+
+    # Create mesh
+    mesh = UnitSquareMesh(mesh_M, mesh_M, "crossed")
+    
+    # Refine mesh near walls
+    class Wall(SubDomain):
+        
+        def inside(self, x, on_boundary):
+        
+            return on_boundary and (near(x[0], 0.) or near(x[0], 1.) or near(x[1], 0.) or near(x[1], 1.))
+
+            
+    Wall = Wall()
+
+    for i in range(wall_refinement_cycles):
+    
+        edge_markers = EdgeFunction("bool", mesh)
+        
+        Wall.mark(edge_markers, True)
+
+        adapt(mesh, edge_markers)
+        
+        mesh = mesh.child()
+        
+
+    # Define function spaces for the system
+    VxV = VectorFunctionSpace(mesh, 'P', velocity_degree)
+
+    Q = FunctionSpace(mesh, 'P', pressure_degree) # @todo mixing up test function space
+
+    V = FunctionSpace(mesh, 'P', temperature_degree)
+
+    '''
+    MixedFunctionSpace used to be available but is now deprecated. 
+    The way that fenics separates function spaces and elements is confusing.
+    To create the mixed space, I'm using the approach from https://fenicsproject.org/qa/11983/mixedfunctionspace-in-2016-2-0
+    '''
+    VxV_ele = VectorElement('P', mesh.ufl_cell(), velocity_degree)
+
+    '''
+    @todo How can we use the space $Q = \left{q \in L^2(\Omega) | \int{q = 0}\right}$ ?
+    
+    All Navier-Stokes FEniCS examples I've found simply use P2P1. danaila2014newton says that
+    they are using the "classical Hilbert spaces" for velocity and pressure, but then they write
+    down the space Q with less restrictions than H^1_0.
+    
+    '''
+    Q_ele = FiniteElement('P', mesh.ufl_cell(), pressure_degree)
+
+    V_ele = FiniteElement('P', mesh.ufl_cell(), temperature_degree)
+
+    W_ele = MixedElement([VxV_ele, Q_ele, V_ele])
+
+    W = FunctionSpace(mesh, W_ele)
+
+
+    # Define function and test functions
+    w = Function(W)   
+
+    v, q, phi = TestFunctions(W)
+
+        
+    # Split solution function to access variables separately
+    u, p, theta = split(w)
+       
+
+    # Define boundary conditions
+    hot_wall = 'near(x[0],  0.)'
+
+    cold_wall = 'near(x[0],  1.)'
+    
+    adiabatic_walls = 'near(x[1],  0.) | near(x[1],  1.)'
+
+    bc = [ \
+        DirichletBC(W, Constant((0., 0., 0., theta_h)), hot_wall), \
+        DirichletBC(W, Constant((0., 0., 0., theta_c)), cold_wall), \
+        DirichletBC(W.sub(0), Constant((0., 0.)), adiabatic_walls), \
+        DirichletBC(W.sub(1), Constant((0.)), adiabatic_walls)]
+        
+       
+    # Specify the initial values
+    w_n = Function(W)
+    
+    u_n, p_n, theta_n = split(w_n)
+
+
+    
+    # Define expressions needed for variational form
+    Ra = Constant(Ra)
+
+    Pr = Constant(Pr)
+
+    Re = Constant(Re)
+
+    K = Constant(K)
+
+    mu = Constant(mu)
+
+    g = Constant(g)
+
+    gamma = Constant(gamma)
+
+
+    # Define variational form
+    def f_B(_theta):
+        
+        return _theta*Ra/(Pr*Re*Re)*g
+           
+       
+    def a(_mu, _u, _v):
+
+        def D(_u):
+        
+            return sym(grad(_u))
+        
+        return 2.*_mu*inner(D(_u), D(_v))
+        
+
+    def b(_u, _q):
+        
+        return -div(_u)*_q
+        
+
+    def c(_w, _z, _v):
+       
+        return dot(dot(_w, nabla_grad(_z)), _v) # @todo Is this use of nabla_grad correct?
+        
+    
+    def nonlinear_variational_form(dt):
+    
+        dt = Constant(dt)
+        
+        F = (\
+                b(u, q) - gamma*p*q \
+                + dot(u, v)/dt + c(u, u, v) + a(mu, u, v) + b(v, p) - dot(u_n, v)/dt \
+                + dot(f_B(theta), v) \
+                + theta*phi/dt - dot(u, grad(phi))*theta + dot(K/Pr*grad(theta), grad(phi)) - theta_n*phi/dt \
+                )*dx
+        
+        return F
+
+    # Implement the Newton linearized form published in danaila2014newton
+    if linearize: 
+
+        w_w = TrialFunction(W)
+        
+        u_w, p_w, theta_w = split(w_w)
+
+        def boundary(x, on_boundary):
+        
+            return on_boundary
+        
+        '''
+        danaila2014newton sets homogeneous Dirichlet BC's on all residuals, including theta.
+        I don't see how this could be consistent with Neumann BC's for the nonlinear problem.
+        A solution for the Neumann BVP can't be constructed by adding a series of residuals which 
+        use a homogeneous Dirichlet BC.
+        '''
+        bc_dot = DirichletBC(W, Constant((0., 0., 0., 0.)), boundary)
+        
+        w_n = interpolate( \
+            Expression(
+                ('0.', \
+                 '0.', \
+                 '0.', \
+                 hot_wall + '*' + str(theta_h) + ' + ' + cold_wall + '*' + str(theta_c)), \
+                element=W_ele), \
+            W)
+    
+        u_n, p_n, theta_n = split(w_n)
+        
+        w_k = Function(W)
+        
+        w_k.assign(w_n)
+    
+        u_k, p_k, theta_k = split(w_k)
+
+        df_B_dtheta = Ra/(Pr*Re*Re)*g
+
+        def linear_variational_form(dt):
+        
+            dt = Constant(dt)
+        
+            A = (\
+                b(u_w,q) - gamma*p_w*q \
+                + dot(u_w, v)/dt + c(u_w, u_k, v) + c(u_k, u_w, v) + a(mu, u_w, v) + b(v, p_w) \
+                + dot(theta_w*df_B_dtheta, v) \
+                + theta_w*phi/dt - dot(u_k, grad(phi))*theta_w - dot(u_w, grad(phi))*theta_k + dot(K/Pr*grad(theta_w), grad(phi)) \
+                )*dx
+                
+            L = (\
+                b(u_k,q) - gamma*p_k*q \
+                + dot(u_k - u_n, v)/dt + c(u_k, u_k, v) + a(mu, u_k, v) + b(v, p_k) + dot(f_B(theta_k), v) \
+                + (theta_k - theta_n)*phi/dt - dot(u_k, grad(phi))*theta_k + dot(K/Pr*grad(theta_k), grad(phi)) \
+                )*dx  
+                
+            return A, L
+
+
+    # Create progress bar
+    progress = Progress('Time-stepping')
+
+    set_log_level(PROGRESS)
+    
+
+    # Define method for writing values, and write initial values# Create VTK file for visualization output
+    velocity_file = File(output_dir + '/velocity.pvd')
+
+    pressure_file = File(output_dir + '/pressure.pvd')
+
+    temperature_file = File(output_dir + '/temperature.pvd')
+
+    def write_solution(_w, time):
+
+        _velocity, _pressure, _temperature = _w.split()
+        
+        velocity_file << (_velocity, time) 
+        
+        pressure_file << (_pressure, time) 
+        
+        temperature_file << (_temperature, time) 
+
+
+    time = 0.
+
+    w.assign(w_n)
+    
+    write_solution(w, time) 
+
+    # Solve each time step
+    
+    w_w = Function(W) # w_w was previously a TrialFunction, but must be a Function when calling solve()
+
+    time_residual = Function(W)
+    
+    def solve_time_step(dt):
+    
+        if linearize:
+        
+            print '\nIterating Newton method'
+            
+            converged = False
+            
+            iteration_count = 0
+            
+            old_residual = 1e32
+        
+            w_k.assign(w_n)
+            
+            for k in range(max_newton_iterations):
+            
+                A, L = linear_variational_form(dt)
+
+                solve(A == L, w_w, bc_dot)
+                
+                w_k.assign(w_k - w_w)
+                
+                norm_residual = norm(w_w, 'H1')
+
+                print '\nH1 norm residual = ' + str(norm_residual) + '\n'
+                
+                if norm_residual > old_residual:
+                
+                    diverging = True
+                    
+                    if not adaptive_time:
+                    
+                        assert(not diverging)
+                    
+                    return diverging
+                
+                old_residual = norm_residual
+                
+                if norm_residual < newton_absolute_tolerance:
+                
+                    converged = True
+                    
+                    iteration_count = k + 1
+                    
+                    print 'Converged after ' + str(k) + ' iterations'
+                    
+                    break
+                    
+            assert(converged)
+            
+            w.assign(w_k)
+            
+            diverging = False
+            
+            return diverging
+
+        else:
+        
+            assert(not adaptive_time) # @todo How to get residual from solver.solve() to check if diverging?
+        
+            F = nonlinear_variational_form(dt)
+        
+            problem = NonlinearVariationalProblem(F, w, bc, derivative(F, w))
+            
+            solver = NonlinearVariationalSolver(problem)
+            
+            iteration_count, converged = solver.solve()
+            
+            assert(converged)
+
+        
+
+    while time < final_time:
+
+        if adaptive_time:
+    
+            remaining_time = final_time - time
+        
+            if time_step_size > remaining_time:
+                
+                time_step_size = remaining_time        
+        
+            diverging = True
+            
+            while diverging:
+            
+                diverging = solve_time_step(time_step_size)
+                
+                if diverging:
+                
+                    time_step_size /= 2.
+        
+            time += time_step_size
+            
+            time_step_size *= 2.
+
+        else:
+            
+            solve_time_step(time_step_size)
+            
+        # Save solution to files
+        write_solution(w, time)
+        
+        if stop_when_steady:
+        
+            # Check for steady state
+            time_residual.assign(w - w_n)
+        
+        # Update previous solution
+        w_n.assign(w)
+        
+        # Show the time progress
+        progress.update(time / final_time)
+        
+        if stop_when_steady & (norm(time_residual, 'H1') < steady_absolute_tolerance):
+            print 'Reached steady state at time t = ' + str(time)
+            break
+    
+    if time >= final_time:
+    
+        print 'Reached final time, t = ' + str(final_time)
+    
+def test():
+
+    run()
+    
+    pass
+    
+    
+if __name__=='__main__':
+
     test()